--- conflicted
+++ resolved
@@ -589,14 +589,9 @@
   TreeType xTree(dataset, 20, 6, 5, 2, 0);
 
   // Nearest neighbor search with the X tree.
-<<<<<<< HEAD
 
   NeighborSearch<NearestNeighborSort, metric::LMetric<2, true>, arma::mat, XTree >
-      allknn1(&xTree, true);
-=======
-  NeighborSearch<NearestNeighborSort, metric::LMetric<2, true>, TreeType>
-      knn1(&xTree, dataset, true);
->>>>>>> 213a04d3
+      knn1(&xTree, true);
 
   BOOST_REQUIRE_EQUAL(xTree.NumDescendants(), numP);
 
