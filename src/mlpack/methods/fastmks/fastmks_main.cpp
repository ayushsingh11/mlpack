/**
 * @file methods/fastmks/fastmks_main.cpp
 * @author Ryan Curtin
 *
 * Main executable for maximum inner product search.
 *
 * mlpack is free software; you may redistribute it and/or modify it under the
 * terms of the 3-clause BSD license.  You should have received a copy of the
 * 3-clause BSD license along with mlpack.  If not, see
 * http://www.opensource.org/licenses/BSD-3-Clause for more information.
 */
#include <mlpack/prereqs.hpp>
#include <mlpack/core/util/io.hpp>
#include <mlpack/core/util/mlpack_main.hpp>

#include "fastmks.hpp"
#include "fastmks_model.hpp"

using namespace std;
using namespace mlpack;
using namespace mlpack::fastmks;
using namespace mlpack::kernel;
using namespace mlpack::tree;
using namespace mlpack::metric;
using namespace mlpack::util;

// Program Name.
BINDING_NAME("FastMKS (Fast Max-Kernel Search)");

// Short description.
BINDING_SHORT_DESC(
    "An implementation of the single-tree and dual-tree fast max-kernel search"
    " (FastMKS) algorithm.  Given a set of reference points and a set of query"
    " points, this can find the reference point with maximum kernel value for "
    "each query point; trained models can be reused for future queries.");

// Long description.
BINDING_LONG_DESC(
    "This program will find the k maximum kernels of a set of points, "
    "using a query set and a reference set (which can optionally be the same "
    "set). More specifically, for each point in the query set, the k points in"
    " the reference set with maximum kernel evaluations are found.  The kernel "
    "function used is specified with the " + PRINT_PARAM_STRING("kernel") +
<<<<<<< HEAD
    " parameter.",
    // Example.
=======
    " parameter.");

// Example.
BINDING_EXAMPLE(
>>>>>>> e5d138a3
    "For example, the following command will calculate, for each point in the "
    "query set " + PRINT_DATASET("query") + ", the five points in the "
    "reference set " + PRINT_DATASET("reference") + " with maximum kernel "
    "evaluation using the linear kernel.  The kernel evaluations may be saved "
    "with the  " + PRINT_DATASET("kernels") + " output parameter and the "
    "indices may be saved with the " + PRINT_DATASET("indices") + " output "
    "parameter."
    "\n\n" +
    PRINT_CALL("fastmks", "k", 5, "reference", "reference", "query", "query",
        "indices", "indices", "kernels", "kernels", "kernel", "linear") +
    "\n\n"
    "The output matrices are organized such that row i and column j in the "
    "indices matrix corresponds to the index of the point in the reference set "
    "that has j'th largest kernel evaluation with the point in the query set "
    "with index i.  Row i and column j in the kernels matrix corresponds to the"
    " kernel evaluation between those two points."
    "\n\n"
    "This program performs FastMKS using a cover tree.  The base used to build "
    "the cover tree can be specified with the " + PRINT_PARAM_STRING("base") +
    " parameter.");

// See also...
BINDING_SEE_ALSO("Fast max-kernel search tutorial (fastmks)",
        "@doxygen/fmkstutorial.html");
BINDING_SEE_ALSO("k-nearest-neighbor search", "#knn");
BINDING_SEE_ALSO("Dual-tree Fast Exact Max-Kernel Search (pdf)",
        "http://mlpack.org/papers/fmks.pdf");
BINDING_SEE_ALSO("mlpack::fastmks::FastMKS class documentation",
        "@doxygen/classmlpack_1_1fastmks_1_1FastMKS.html");

// Model-building parameters.
PARAM_MATRIX_IN("reference", "The reference dataset.", "r");
PARAM_STRING_IN("kernel", "Kernel type to use: 'linear', 'polynomial', "
    "'cosine', 'gaussian', 'epanechnikov', 'triangular', 'hyptan'.", "K",
    "linear");
PARAM_DOUBLE_IN("base", "Base to use during cover tree construction.", "b",
    2.0);

// Kernel parameters.
PARAM_DOUBLE_IN("degree", "Degree of polynomial kernel.", "d", 2.0);
PARAM_DOUBLE_IN("offset", "Offset of kernel (for polynomial and hyptan "
    "kernels).", "o", 0.0);
PARAM_DOUBLE_IN("bandwidth", "Bandwidth (for Gaussian, Epanechnikov, and "
    "triangular kernels).", "w", 1.0);
PARAM_DOUBLE_IN("scale", "Scale of kernel (for hyptan kernel).", "s", 1.0);

// Load/save models.
PARAM_MODEL_IN(FastMKSModel, "input_model", "Input FastMKS model to use.", "m");
PARAM_MODEL_OUT(FastMKSModel, "output_model", "Output for FastMKS model.", "M");

// Search preferences.
PARAM_MATRIX_IN("query", "The query dataset.", "q");
PARAM_INT_IN("k", "Number of maximum kernels to find.", "k", 0);
PARAM_FLAG("naive", "If true, O(n^2) naive mode is used for computation.", "N");
PARAM_FLAG("single", "If true, single-tree search is used (as opposed to "
    "dual-tree search.", "S");

PARAM_MATRIX_OUT("kernels", "Output matrix of kernels.", "p");
PARAM_UMATRIX_OUT("indices", "Output matrix of indices.", "i");

static void mlpackMain()
{
  // Validate command-line parameters.
  RequireOnlyOnePassed({ "reference", "input_model" }, true);

  ReportIgnoredParam({{ "input_model", true }}, "kernel");
  ReportIgnoredParam({{ "input_model", true }}, "bandwidth");
  ReportIgnoredParam({{ "input_model", true }}, "degree");
  ReportIgnoredParam({{ "input_model", true }}, "offset");

  ReportIgnoredParam({{ "k", false }}, "indices");
  ReportIgnoredParam({{ "k", false }}, "kernels");
  ReportIgnoredParam({{ "k", false }}, "query");

  if (IO::HasParam("k"))
  {
    RequireAtLeastOnePassed({ "indices", "kernels" }, false,
        "no output will be saved");
  }

  // Check on kernel type.
  RequireParamInSet<string>("kernel", { "linear", "polynomial", "cosine",
      "gaussian", "triangular", "hyptan", "epanechnikov" }, true,
      "unknown kernel type");

  // Make sure number of maximum kernels is greater than 0.
  if (IO::HasParam("k"))
  {
    RequireParamValue<int>("k", [](int x) { return x > 0; }, true,
        "number of maximum kernels must be greater than 0");
  }

  if (IO::HasParam("base"))
  {
    RequireParamValue<double>("base", [](double x) { return x > 1.0; }, true,
        "base must be greater than or equal to 1!");
  }

  // Naive mode overrides single mode.
  ReportIgnoredParam({{ "naive", true }}, "single");

  FastMKSModel* model;
  arma::mat referenceData;
  if (IO::HasParam("reference"))
  {
    model = new FastMKSModel();
    referenceData = std::move(IO::GetParam<arma::mat>("reference"));

    Log::Info << "Loaded reference data (" << referenceData.n_rows << " x "
        << referenceData.n_cols << ")." << endl;

    // For cover tree construction.
    const double base = IO::GetParam<double>("base");

    // Kernel parameters.
    const string kernelType = IO::GetParam<string>("kernel");
    const double degree = IO::GetParam<double>("degree");
    const double offset = IO::GetParam<double>("offset");
    const double bandwidth = IO::GetParam<double>("bandwidth");
    const double scale = IO::GetParam<double>("scale");

    // Search preferences.
    const bool naive = IO::HasParam("naive");
    const bool single = IO::HasParam("single");

    if (kernelType == "linear")
    {
      LinearKernel lk;
      model->KernelType() = FastMKSModel::LINEAR_KERNEL;
      model->BuildModel(std::move(referenceData), lk, single, naive, base);
    }
    else if (kernelType == "polynomial")
    {
      PolynomialKernel pk(degree, offset);
      model->KernelType() = FastMKSModel::POLYNOMIAL_KERNEL;
      model->BuildModel(std::move(referenceData), pk, single, naive, base);
    }
    else if (kernelType == "cosine")
    {
      CosineDistance cd;
      model->KernelType() = FastMKSModel::COSINE_DISTANCE;
      model->BuildModel(std::move(referenceData), cd, single, naive, base);
    }
    else if (kernelType == "gaussian")
    {
      GaussianKernel gk(bandwidth);
      model->KernelType() = FastMKSModel::GAUSSIAN_KERNEL;
      model->BuildModel(std::move(referenceData), gk, single, naive, base);
    }
    else if (kernelType == "epanechnikov")
    {
      EpanechnikovKernel ek(bandwidth);
      model->KernelType() = FastMKSModel::EPANECHNIKOV_KERNEL;
      model->BuildModel(std::move(referenceData), ek, single, naive, base);
    }
    else if (kernelType == "triangular")
    {
      TriangularKernel tk(bandwidth);
      model->KernelType() = FastMKSModel::TRIANGULAR_KERNEL;
      model->BuildModel(std::move(referenceData), tk, single, naive, base);
    }
    else if (kernelType == "hyptan")
    {
      HyperbolicTangentKernel htk(scale, offset);
      model->KernelType() = FastMKSModel::HYPTAN_KERNEL;
      model->BuildModel(std::move(referenceData), htk, single, naive, base);
    }
  }
  else
  {
    // Load model from file, then do whatever is necessary.
    model = IO::GetParam<FastMKSModel*>("input_model");
  }

  // Set search preferences.
  model->Naive() = IO::HasParam("naive");
  model->SingleMode() = IO::HasParam("single");

  // Should we do search?
  if (IO::HasParam("k"))
  {
    arma::mat kernels;
    arma::Mat<size_t> indices;

    if (IO::HasParam("query"))
    {
      const double base = IO::GetParam<double>("base");

      arma::mat queryData = std::move(IO::GetParam<arma::mat>("query"));

      Log::Info << "Loaded query data (" << queryData.n_rows << " x "
          << queryData.n_cols << ")." << endl;

      try
      {
        model->Search(queryData, (size_t) IO::GetParam<int>("k"), indices,
            kernels, base);
      }
      catch (std::invalid_argument& e)
      {
        // Delete the memory, if needed.
        if (IO::HasParam("reference"))
          delete model;
        throw;
      }
    }
    else
    {
      try
      {
        model->Search((size_t) IO::GetParam<int>("k"), indices, kernels);
      }
      catch (std::invalid_argument& e)
      {
        // Delete the memory, if needed.
        if (IO::HasParam("reference"))
          delete model;
        throw e;
      }
    }

    // Save output.
    IO::GetParam<arma::mat>("kernels") = std::move(kernels);
    IO::GetParam<arma::Mat<size_t>>("indices") = std::move(indices);
  }

  // Save the model.
  IO::GetParam<FastMKSModel*>("output_model") = model;
}<|MERGE_RESOLUTION|>--- conflicted
+++ resolved
@@ -41,15 +41,10 @@
     "set). More specifically, for each point in the query set, the k points in"
     " the reference set with maximum kernel evaluations are found.  The kernel "
     "function used is specified with the " + PRINT_PARAM_STRING("kernel") +
-<<<<<<< HEAD
-    " parameter.",
-    // Example.
-=======
     " parameter.");
 
 // Example.
 BINDING_EXAMPLE(
->>>>>>> e5d138a3
     "For example, the following command will calculate, for each point in the "
     "query set " + PRINT_DATASET("query") + ", the five points in the "
     "reference set " + PRINT_DATASET("reference") + " with maximum kernel "
