--- conflicted
+++ resolved
@@ -152,11 +152,7 @@
         << CLI::GetPrintableParam<mat>("training");
     if (CLI::HasParam("labels"))
       Log::Info << "' with labels in '"
-<<<<<<< HEAD
-          << CLI::GetPrintableParam<Mat<size_t>>("labels") << "'";
-=======
-          << CLI::GetUnmappedParam<Row<size_t>>("labels") << "'";
->>>>>>> f4128724
+          << CLI::GetPrintableParam<Row<size_t>>("labels") << "'";
     else
       Log::Info << "'";
     Log::Info << " for a maximum of " << maxIterations << " iterations."
