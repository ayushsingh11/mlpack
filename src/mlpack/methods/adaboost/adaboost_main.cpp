/**
 * @file methods/adaboost/adaboost_main.cpp
 * @author Udit Saxena
 *
 * Implementation of the AdaBoost main program.
 *
 * @code
 * @article{Schapire:1999:IBA:337859.337870,
 *   author = {Schapire, Robert E. and Singer, Yoram},
 *   title = {Improved Boosting Algorithms Using Confidence-rated Predictions},
 *   journal = {Machine Learning},
 *   issue_date = {Dec. 1999},
 *   volume = {37},
 *   number = {3},
 *   month = dec,
 *   year = {1999},
 *   issn = {0885-6125},
 *   pages = {297--336},
 *   numpages = {40},
 *   url = {http://dx.doi.org/10.1023/A:1007614523901},
 *   doi = {10.1023/A:1007614523901},
 *   acmid = {337870},
 *   publisher = {Kluwer Academic Publishers},
 *   address = {Hingham, MA, USA},
 *   keywords = {boosting algorithms, decision trees, multiclass classification,
 *   output coding}
 * @endcode
 *
 * mlpack is free software; you may redistribute it and/or modify it under the
 * terms of the 3-clause BSD license.  You should have received a copy of the
 * 3-clause BSD license along with mlpack.  If not, see
 * http://www.opensource.org/licenses/BSD-3-Clause for more information.
 */
#include <mlpack/prereqs.hpp>
#include <mlpack/core/util/io.hpp>
#include <mlpack/core/data/normalize_labels.hpp>
#include <mlpack/core/util/mlpack_main.hpp>
#include "adaboost.hpp"
#include "adaboost_model.hpp"

using namespace mlpack;
using namespace std;
using namespace arma;
using namespace mlpack::adaboost;
using namespace mlpack::tree;
using namespace mlpack::perceptron;
using namespace mlpack::util;

// Program Name.
BINDING_NAME("AdaBoost");

// Short description.
BINDING_SHORT_DESC(
    "An implementation of the AdaBoost.MH (Adaptive Boosting) algorithm for "
    "classification.  This can be used to train an AdaBoost model on labeled "
    "data or use an existing AdaBoost model to predict the classes of new "
    "points.");

// Long description.
BINDING_LONG_DESC(
    "This program implements the AdaBoost (or Adaptive "
    "Boosting) algorithm. The variant of AdaBoost implemented here is "
    "AdaBoost.MH. It uses a weak learner, either decision stumps or "
    "perceptrons, and over many iterations, creates a strong learner that is a "
    "weighted ensemble of weak learners. It runs these iterations until a "
    "tolerance value is crossed for change in the value of the weighted "
    "training error."
    "\n\n"
    "For more information about the algorithm, see the paper \"Improved "
    "Boosting Algorithms Using Confidence-Rated Predictions\", by R.E. Schapire"
    " and Y. Singer."
    "\n\n"
    "This program allows training of an AdaBoost model, and then application of"
    " that model to a test dataset.  To train a model, a dataset must be passed"
    " with the " + PRINT_PARAM_STRING("training") + " option.  Labels can be "
    "given with the " + PRINT_PARAM_STRING("labels") + " option; if no labels "
    "are specified, the labels will be assumed to be the last column of the "
    "input dataset.  Alternately, an AdaBoost model may be loaded with the " +
    PRINT_PARAM_STRING("input_model") + " option."
    "\n\n"
    "Once a model is trained or loaded, it may be used to provide class "
    "predictions for a given test dataset.  A test dataset may be specified "
    "with the " + PRINT_PARAM_STRING("test") + " parameter.  The predicted "
    "classes for each point in the test dataset are output to the " +
    PRINT_PARAM_STRING("predictions") + " output parameter.  The AdaBoost "
    "model itself is output to the " + PRINT_PARAM_STRING("output_model") +
    " output parameter."
    "\n\n"
    "Note: the following parameter is deprecated and "
    "will be removed in mlpack 4.0.0: " + PRINT_PARAM_STRING("output") +
    "."
    "\n"
    "Use " + PRINT_PARAM_STRING("predictions") + " instead of " +
<<<<<<< HEAD
    PRINT_PARAM_STRING("output") + '.',
    // Example.
=======
    PRINT_PARAM_STRING("output") + '.');

// Example.
BINDING_EXAMPLE(
>>>>>>> e5d138a3
    "For example, to run AdaBoost on an input dataset " +
    PRINT_DATASET("data") + " with labels " + PRINT_DATASET("labels") +
    "and perceptrons as the weak learner type, storing the trained model in " +
    PRINT_MODEL("model") + ", one could use the following command: "
    "\n\n" +
    PRINT_CALL("adaboost", "training", "data", "labels", "labels",
        "output_model", "model", "weak_learner", "perceptron") +
    "\n\n"
    "Similarly, an already-trained model in " + PRINT_MODEL("model") + " can"
    " be used to provide class predictions from test data " +
    PRINT_DATASET("test_data") + " and store the output in " +
    PRINT_DATASET("predictions") + " with the following command: "
    "\n\n" +
    PRINT_CALL("adaboost", "input_model", "model", "test", "test_data",
        "predictions", "predictions"));

// See also...
BINDING_SEE_ALSO("AdaBoost on Wikipedia", "https://en.wikipedia.org/wiki/"
        "AdaBoost");
BINDING_SEE_ALSO("Improved boosting algorithms using confidence-rated "
        "predictions (pdf)", "http://rob.schapire.net/papers/SchapireSi98.pdf");
BINDING_SEE_ALSO("Perceptron", "#perceptron");
BINDING_SEE_ALSO("Decision Stump", "#decision_stump");
BINDING_SEE_ALSO("mlpack::adaboost::AdaBoost C++ class documentation",
        "@doxygen/classmlpack_1_1adaboost_1_1AdaBoost.html");

// Input for training.
PARAM_MATRIX_IN("training", "Dataset for training AdaBoost.", "t");
PARAM_UROW_IN("labels", "Labels for the training set.", "l");

// Classification options.
PARAM_MATRIX_IN("test", "Test dataset.", "T");
// PARAM_UROW_OUT("output") is deprecated and will be removed in mlpack 4.0.0.
PARAM_UROW_OUT("output", "Predicted labels for the test set.", "o");
PARAM_UROW_OUT("predictions", "Predicted labels for the test set.", "P");
PARAM_MATRIX_OUT("probabilities", "Predicted class probabilities for each "
    "point in the test set.", "p");

// Training options.
PARAM_INT_IN("iterations", "The maximum number of boosting iterations to be run"
    " (0 will run until convergence.)", "i", 1000);
PARAM_DOUBLE_IN("tolerance", "The tolerance for change in values of the "
    "weighted error during training.", "e", 1e-10);
PARAM_STRING_IN("weak_learner", "The type of weak learner to use: "
    "'decision_stump', or 'perceptron'.", "w", "decision_stump");

// Loading/saving of a model.
PARAM_MODEL_IN(AdaBoostModel, "input_model", "Input AdaBoost model.", "m");
PARAM_MODEL_OUT(AdaBoostModel, "output_model", "Output trained AdaBoost model.",
    "M");

static void mlpackMain()
{
  // Check input parameters and issue warnings/errors as necessary.

  // The user cannot specify both a training file and an input model file.
  RequireOnlyOnePassed({ "training", "input_model" });

  // The weak learner must make sense.
  RequireParamInSet<std::string>("weak_learner",
      { "decision_stump", "perceptron" }, true, "unknown weak learner type");

  // --labels can't be specified without --training.
  ReportIgnoredParam({{ "training", false }}, "labels");

  // Sanity check on iterations.
  RequireParamValue<int>("iterations", [](int x) { return x > 0; },
      true, "invalid number of iterations specified");

  // If a weak learner is specified with a model, it will be ignored.
  ReportIgnoredParam({{ "input_model", true }}, "weak_learner");

  // Training parameters are ignored if no training file is given.
  ReportIgnoredParam({{ "training", false }}, "tolerance");
  ReportIgnoredParam({{ "training", false }}, "iterations");

  // If we gave an input model but no test set, issue a warning.
  if (IO::HasParam("input_model"))
    RequireAtLeastOnePassed({ "test" }, false, "no task will be performed");

  RequireAtLeastOnePassed({ "output_model", "output", "predictions" }, false,
      "no results will be saved");

  // "output" will be removed in mlpack 4.0.0.
  ReportIgnoredParam({{ "test", false }}, "predictions");

  AdaBoostModel* m;
  if (IO::HasParam("training"))
  {
    mat trainingData = std::move(IO::GetParam<arma::mat>("training"));
    m = new AdaBoostModel();

    // Load labels.
    arma::Row<size_t> labelsIn;

    if (IO::HasParam("labels"))
    {
      // Load labels.
      labelsIn = std::move(IO::GetParam<arma::Row<size_t>>("labels"));
    }
    else
    {
      // Extract the labels as the last dimension of the training data.
      Log::Info << "Using the last dimension of training set as labels."
          << endl;
      labelsIn = conv_to<Row<size_t>>::from(
          trainingData.row(trainingData.n_rows - 1));
      trainingData.shed_row(trainingData.n_rows - 1);
    }

    // Helpers for normalizing the labels.
    Row<size_t> labels;

    // Normalize the labels.
    data::NormalizeLabels(labelsIn, labels, m->Mappings());

    // Get other training parameters.
    const double tolerance = IO::GetParam<double>("tolerance");
    const size_t iterations = (size_t) IO::GetParam<int>("iterations");
    const string weakLearner = IO::GetParam<string>("weak_learner");
    if (weakLearner == "decision_stump")
      m->WeakLearnerType() = AdaBoostModel::WeakLearnerTypes::DECISION_STUMP;
    else if (weakLearner == "perceptron")
      m->WeakLearnerType() = AdaBoostModel::WeakLearnerTypes::PERCEPTRON;

    const size_t numClasses = m->Mappings().n_elem;
    Log::Info << numClasses << " classes in dataset." << endl;

    Timer::Start("adaboost_training");
    m->Train(trainingData, labels, numClasses, iterations, tolerance);
    Timer::Stop("adaboost_training");
  }
  else
  {
    // We have a specified input model.
    m = IO::GetParam<AdaBoostModel*>("input_model");
  }

  // Perform classification, if desired.
  if (IO::HasParam("test"))
  {
    mat testingData = std::move(IO::GetParam<arma::mat>("test"));

    if (testingData.n_rows != m->Dimensionality())
      Log::Fatal << "Test data dimensionality (" << testingData.n_rows << ") "
          << "must be the same as the model dimensionality ("
          << m->Dimensionality() << ")!" << endl;

    Row<size_t> predictedLabels(testingData.n_cols);
    mat probabilities;

    if (IO::HasParam("probabilities"))
    {
      Timer::Start("adaboost_classification");
      m->Classify(testingData, predictedLabels, probabilities);
      Timer::Stop("adaboost_classification");
    }
    else
    {
      Timer::Start("adaboost_classification");
      m->Classify(testingData, predictedLabels);
      Timer::Stop("adaboost_classification");
    }

    Row<size_t> results;
    data::RevertLabels(predictedLabels, m->Mappings(), results);

    // Save the predicted labels.
    if (IO::HasParam("output"))
      IO::GetParam<arma::Row<size_t>>("output") = results;
    if (IO::HasParam("predictions"))
      IO::GetParam<arma::Row<size_t>>("predictions") = std::move(results);
    if (IO::HasParam("probabilities"))
      IO::GetParam<arma::mat>("probabilities") = std::move(probabilities);
  }

  IO::GetParam<AdaBoostModel*>("output_model") = m;
}<|MERGE_RESOLUTION|>--- conflicted
+++ resolved
@@ -91,15 +91,10 @@
     "."
     "\n"
     "Use " + PRINT_PARAM_STRING("predictions") + " instead of " +
-<<<<<<< HEAD
-    PRINT_PARAM_STRING("output") + '.',
-    // Example.
-=======
     PRINT_PARAM_STRING("output") + '.');
 
 // Example.
 BINDING_EXAMPLE(
->>>>>>> e5d138a3
     "For example, to run AdaBoost on an input dataset " +
     PRINT_DATASET("data") + " with labels " + PRINT_DATASET("labels") +
     "and perceptrons as the weak learner type, storing the trained model in " +
