/**
 * @file methods/reinforcement_learning/environment/pendulum.hpp
 * @author Shashank Shekhar
 *
 * This file is an implementation of Pendulum task:
 * https://gym.openai.com/envs/Pendulum-v0/
 *
 * TODO: provide an option to use dynamics directly from OpenAI gym.
 *
 * mlpack is free software; you may redistribute it and/or modify it under the
 * terms of the 3-clause BSD license.  You should have received a copy of the
 * 3-clause BSD license along with mlpack.  If not, see
 * http://www.opensource.org/licenses/BSD-3-Clause for more information.
 */

#ifndef MLPACK_METHODS_RL_ENVIRONMENT_PENDULUM_HPP
#define MLPACK_METHODS_RL_ENVIRONMENT_PENDULUM_HPP

#include <mlpack/prereqs.hpp>
#include <mlpack/core/math/clamp.hpp>

namespace mlpack {
namespace rl {

/**
 * Implementation of Pendulum task. The inverted pendulum swingup problem is a
 * classic problem in the control literature. In this version of the problem,
 * the pendulum starts in a random position, and the goal is to swing it up so
 * it stays upright
 */
class Pendulum
{
 public:
  /**
   * Implementation of state of Pendulum. Each state is a
   * (theta, angular velocity) vector.
   */
  class State
  {
   public:
    /**
     * Construct a state instance.
     */
    State() : data(dimension, arma::fill::zeros)
    { /* Nothing to do here. */ }

    /**
     * Construct a state based on the given data.
     *
     * @param data Data for the theta and angular velocity.
     */
    State(const arma::colvec& data): data(data)
    { /* Nothing to do here. */ }

    //! Modify the internal representation of the state.
    arma::colvec& Data() { return data; }

    //! Get the theta.
    double Theta() const { return data[0]; }
    //! Modify the value of theta.
    double& Theta() { return data[0]; }

    //! Get the angular velocity.
    double AngularVelocity() const { return data[1]; }
    //! Modify the value of angular velocity.
    double& AngularVelocity() { return data[1]; }

    //! Encode the state to a column vector.
    const arma::colvec& Encode() const { return data; }

    //! Dimension of the encoded state.
    static constexpr size_t dimension = 2;

   private:
    //! Locally-stored (theta, angular velocity) vector
    arma::colvec data;
  };

  /**
   * Implementation of action of Pendulum.
   * In Pendulum, the action represents the torque to be applied.
   * This value is bounded in range -2.0 to 2.0 by default.
   */
  class Action
  {
<<<<<<< HEAD
    arma::colvec action[1];
    // Storing degree of freedom.
    int size = 1;
=======
   public:
    double action[1];
    // Storing degree of freedom.
    static const size_t size = 1;
>>>>>>> 5a1d2b98
  };

  /**
   * Construct a Pendulum instance using the given values.
   *
   * @param maxSteps The number of steps after which the episode
   *    terminates. If the value is 0, there is no limit (Default: 200 steps). 
   * @param maxAngularVelocity Maximum angular velocity.
   * @param maxTorque Maximum torque.
   * @param dt The differential value.
   * @param doneReward The reward recieved by the agent on success.
   */
  Pendulum(const size_t maxSteps = 200,
           const double maxAngularVelocity = 8,
           const double maxTorque = 2.0,
           const double dt = 0.05,
           const double doneReward = 0.0) :
      maxSteps(maxSteps),
      maxAngularVelocity(maxAngularVelocity),
      maxTorque(maxTorque),
      dt(dt),
      doneReward(doneReward),
      stepsPerformed(0)
  { /* Nothing to do here */ }

  /**
   * Dynamics of Pendulum. Get reward and next state based 
   * on current state and current action.
   *
   * @param state The current state.
   * @param action The current action.
   * @param nextState The next state.
   * @return reward, The reward for taking the action taken for current state.
   */
  double Sample(const State& state,
                const Action& action,
                State& nextState)
  {
    // Update the number of steps performed.
    stepsPerformed++;

    // Get current state.
    double theta = state.Theta();
    double angularVelocity = state.AngularVelocity();

    // Define constants which specify our pendulum.
    const double gravity = 10.0;
    const double mass = 1.0;
    const double length = 1.0;

    // Get action and clip the values between max and min limits.
    double torque = arma::as_scalar(arma::clamp(action.action[0],
        -maxTorque, maxTorque));

    // Calculate costs of taking this action in the current state.
    double costs = std::pow(AngleNormalize(theta), 2) + 0.1 *
        std::pow(angularVelocity, 2) + 0.001 * std::pow(torque, 2);

    // Calculate new state values and assign to the next state.
    double newAngularVelocity = angularVelocity + (-3.0 * gravity / (2 *
        length) * std::sin(theta + M_PI) + 3.0 / (mass * std::pow(length, 2)) *
        torque) * dt;
    nextState.Theta() = theta + newAngularVelocity * dt;
    nextState.AngularVelocity() = math::ClampRange(newAngularVelocity,
        -maxAngularVelocity, maxAngularVelocity);

    // Return the reward of taking the action in current state.
    // The reward is simply the negative of cost incurred for the action.
    return -costs;
  }

  /**
   * Dynamics of Pendulum. Get reward based on current state and current action
   *
   * @param state The current state.
   * @param action The current action.
   * @return reward, The reward.
   */
  double Sample(const State& state, const Action& action)
  {
    State nextState;
    return Sample(state, action, nextState);
  }

  /**
   * Initial theta is randomly generated within [-pi, pi].
   * Initial angular velocity is randomly generated within [-1, 1].
   *
   * @return Initial state for each episode.
   */
  State InitialSample()
  {
    State state;
    state.Theta() = math::Random(-M_PI, M_PI);
    state.AngularVelocity() = math::Random(-1.0, 1.0);
    stepsPerformed = 0;
    return state;
  }

  /**
   * This function calculates the normalized angle for a particular theta.
   *
   * @param theta The un-normalized angle.
   */
  double AngleNormalize(double theta) const
  {
    // Scale angle within [-pi, pi).
    double x = fmod(theta + M_PI, 2 * M_PI);
    if (x < 0)
      x += 2 * M_PI;
    return x - M_PI;
  }

  /**
   * This function checks if the pendulum has reaches a terminal state
   * 
   * @param * (state) desired state.
   * @return true if state is a terminal state, otherwise false.
   */
  bool IsTerminal(const State& /* state */) const
  {
    if (maxSteps != 0 && stepsPerformed >= maxSteps)
    {
      Log::Info << "Episode terminated due to the maximum number of steps"
          "being taken.";
      return true;
    }
    return false;
  }

  //! Get the number of steps performed.
  size_t StepsPerformed() const { return stepsPerformed; }

  //! Get the maximum number of steps allowed.
  size_t MaxSteps() const { return maxSteps; }
  //! Set the maximum number of steps allowed.
  size_t& MaxSteps() { return maxSteps; }

 private:
  //! Locally-stored maximum number of steps.
  size_t maxSteps;

  //! Locally-stored maximum legal angular velocity.
  double maxAngularVelocity;

  //! Locally-stored maximum legal torque.
  double maxTorque;

  //! Locally-stored dt.
  double dt;

  //! Locally-stored done reward.
  double doneReward;

  //! Locally-stored number of steps performed.
  size_t stepsPerformed;
};

} // namespace rl
} // namespace mlpack

#endif<|MERGE_RESOLUTION|>--- conflicted
+++ resolved
@@ -83,16 +83,10 @@
    */
   class Action
   {
-<<<<<<< HEAD
-    arma::colvec action[1];
-    // Storing degree of freedom.
-    int size = 1;
-=======
    public:
     double action[1];
     // Storing degree of freedom.
     static const size_t size = 1;
->>>>>>> 5a1d2b98
   };
 
   /**
