--- conflicted
+++ resolved
@@ -36,12 +36,8 @@
     dataset(new MatType(data)) // Copies the dataset.
 {
   // Do the actual splitting of this node.
-<<<<<<< HEAD
   SplitType splitter;
-  SplitNode(data, maxLeafSize, splitter);
-=======
-  SplitNode(maxLeafSize);
->>>>>>> 5611e1f1
+  SplitNode(maxLeafSize, splitter);
 
   // Create the statistic depending on if we are a leaf or not.
   stat = StatisticType(*this);
@@ -70,12 +66,8 @@
     oldFromNew[i] = i; // Fill with unharmed indices.
 
   // Now do the actual splitting.
-<<<<<<< HEAD
   SplitType splitter;
-  SplitNode(data, oldFromNew, maxLeafSize, splitter);
-=======
-  SplitNode(oldFromNew, maxLeafSize);
->>>>>>> 5611e1f1
+  SplitNode(oldFromNew, maxLeafSize, splitter);
 
   // Create the statistic depending on if we are a leaf or not.
   stat = StatisticType(*this);
@@ -105,12 +97,8 @@
     oldFromNew[i] = i; // Fill with unharmed indices.
 
   // Now do the actual splitting.
-<<<<<<< HEAD
   SplitType splitter;
-  SplitNode(data, oldFromNew, maxLeafSize, splitter);
-=======
-  SplitNode(oldFromNew, maxLeafSize);
->>>>>>> 5611e1f1
+  SplitNode(oldFromNew, maxLeafSize, splitter);
 
   // Create the statistic depending on if we are a leaf or not.
   stat = StatisticType(*this);
@@ -129,11 +117,7 @@
     BinarySpaceTree* parent,
     const size_t begin,
     const size_t count,
-<<<<<<< HEAD
     SplitType& splitter,
-    BinarySpaceTree* parent,
-=======
->>>>>>> 5611e1f1
     const size_t maxLeafSize) :
     left(NULL),
     right(NULL),
@@ -144,11 +128,7 @@
     dataset(&parent->Dataset()) // Point to the parent's dataset.
 {
   // Perform the actual splitting.
-<<<<<<< HEAD
-  SplitNode(data, maxLeafSize, splitter);
-=======
-  SplitNode(maxLeafSize);
->>>>>>> 5611e1f1
+  SplitNode(maxLeafSize, splitter);
 
   // Create the statistic depending on if we are a leaf or not.
   stat = StatisticType(*this);
@@ -163,11 +143,7 @@
     const size_t begin,
     const size_t count,
     std::vector<size_t>& oldFromNew,
-<<<<<<< HEAD
     SplitType& splitter,
-    BinarySpaceTree* parent,
-=======
->>>>>>> 5611e1f1
     const size_t maxLeafSize) :
     left(NULL),
     right(NULL),
@@ -182,11 +158,7 @@
   assert(oldFromNew.size() == dataset->n_cols);
 
   // Perform the actual splitting.
-<<<<<<< HEAD
-  SplitNode(data, oldFromNew, maxLeafSize, splitter);
-=======
-  SplitNode(oldFromNew, maxLeafSize);
->>>>>>> 5611e1f1
+  SplitNode(oldFromNew, maxLeafSize, splitter);
 
   // Create the statistic depending on if we are a leaf or not.
   stat = StatisticType(*this);
@@ -202,11 +174,7 @@
     const size_t count,
     std::vector<size_t>& oldFromNew,
     std::vector<size_t>& newFromOld,
-<<<<<<< HEAD
     SplitType& splitter,
-    BinarySpaceTree* parent,
-=======
->>>>>>> 5611e1f1
     const size_t maxLeafSize) :
     left(NULL),
     right(NULL),
@@ -221,11 +189,7 @@
   Log::Assert(oldFromNew.size() == dataset->n_cols);
 
   // Perform the actual splitting.
-<<<<<<< HEAD
-  SplitNode(data, oldFromNew, maxLeafSize, splitter);
-=======
-  SplitNode(oldFromNew, maxLeafSize);
->>>>>>> 5611e1f1
+  SplitNode(oldFromNew, maxLeafSize, splitter);
 
   // Create the statistic depending on if we are a leaf or not.
   stat = StatisticType(*this);
@@ -599,13 +563,8 @@
          typename MatType,
          typename SplitType>
 void BinarySpaceTree<BoundType, StatisticType, MatType, SplitType>::SplitNode(
-<<<<<<< HEAD
-    MatType& data,
     const size_t maxLeafSize,
     SplitType& splitter)
-=======
-    const size_t maxLeafSize)
->>>>>>> 5611e1f1
 {
   // We need to expand the bounds of this node properly.
   bound |= dataset->cols(begin, begin + count - 1);
@@ -624,12 +583,8 @@
 
   // Split the node. The elements of 'data' are reordered by the splitting
   // algorithm. This function call updates splitCol.
-<<<<<<< HEAD
-  const bool split = splitter.SplitNode(bound, data, begin, count, splitCol);
-=======
-  const bool split = SplitType::SplitNode(bound, *dataset, begin, count,
+  const bool split = splitter.SplitNode(bound, *dataset, begin, count,
       splitCol);
->>>>>>> 5611e1f1
 
   // The node may not be always split. For instance, if all the points are the
   // same, we can't split them.
@@ -638,17 +593,10 @@
 
   // Now that we know the split column, we will recursively split the children
   // by calling their constructors (which perform this splitting process).
-<<<<<<< HEAD
-  left = new BinarySpaceTree(data, begin, splitCol - begin, splitter, this,
+  left = new BinarySpaceTree(this, begin, splitCol - begin, splitter,
       maxLeafSize);
-  right = new BinarySpaceTree(data, splitCol, begin + count - splitCol,
-      splitter, this, maxLeafSize);
-=======
-  left = new BinarySpaceTree<BoundType, StatisticType, MatType>(this, begin,
-      splitCol - begin, maxLeafSize);
-  right = new BinarySpaceTree<BoundType, StatisticType, MatType>(this, splitCol,
-      begin + count - splitCol, maxLeafSize);
->>>>>>> 5611e1f1
+  right = new BinarySpaceTree(this, splitCol, begin + count - splitCol,
+      splitter, maxLeafSize);
 
   // Calculate parent distances for those two nodes.
   arma::vec centroid, leftCentroid, rightCentroid;
@@ -692,13 +640,8 @@
 
   // Split the node. The elements of 'data' are reordered by the splitting
   // algorithm. This function call updates splitCol and oldFromNew.
-<<<<<<< HEAD
-  const bool split = splitter.SplitNode(bound, data, begin, count, splitCol,
+  const bool split = splitter.SplitNode(bound, *dataset, begin, count, splitCol,
       oldFromNew);
-=======
-  const bool split = SplitType::SplitNode(bound, *dataset, begin, count,
-      splitCol, oldFromNew);
->>>>>>> 5611e1f1
 
   // The node may not be always split. For instance, if all the points are the
   // same, we can't split them.
@@ -707,17 +650,10 @@
 
   // Now that we know the split column, we will recursively split the children
   // by calling their constructors (which perform this splitting process).
-<<<<<<< HEAD
-  left = new BinarySpaceTree(data, begin, splitCol - begin, oldFromNew,
-      splitter, this, maxLeafSize);
-  right = new BinarySpaceTree(data, splitCol, begin + count - splitCol,
-      oldFromNew, splitter, this, maxLeafSize);
-=======
-  left = new BinarySpaceTree<BoundType, StatisticType, MatType>(this, begin,
-      splitCol - begin, oldFromNew, maxLeafSize);
-  right = new BinarySpaceTree<BoundType, StatisticType, MatType>(this, splitCol,
-      begin + count - splitCol, oldFromNew, maxLeafSize);
->>>>>>> 5611e1f1
+  left = new BinarySpaceTree(this, begin, splitCol - begin, oldFromNew,
+      splitter, maxLeafSize);
+  right = new BinarySpaceTree(this, splitCol, begin + count - splitCol,
+      oldFromNew, splitter, maxLeafSize);
 
   // Calculate parent distances for those two nodes.
   arma::vec centroid, leftCentroid, rightCentroid;
