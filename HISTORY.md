--- conflicted
+++ resolved
@@ -34,11 +34,9 @@
   * Fix incorrect neighbors for `k > 1` searches in `approx_kfn` binding, for
     the `QDAFN` algorithm (#2448).
 
-<<<<<<< HEAD
   * Fix serialization of kernels with state for FastMKS (#2452).
-=======
+
   * Add `RBF` layer in ann module to make `RBFN` architecture (#2261).
->>>>>>> 398a2765
 
 ### mlpack 3.3.1
 ###### 2020-04-29
